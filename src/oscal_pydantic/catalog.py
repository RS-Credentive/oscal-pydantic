--- conflicted
+++ resolved
@@ -284,24 +284,16 @@
         return allowed_values
 
     @classmethod
-<<<<<<< HEAD
     def get_allowed_field_types(cls) -> list[AllowedFieldTypes]:
         allowed_subfield_types: list[AllowedFieldTypes] = [
-=======
-    def get_allowed_subfield_types(cls) -> list[AllowedFieldTypes]:
-        allowed_subfield_types = [
->>>>>>> ee7ac5b3
+
             {
                 "parts": [
                     StatementItemPart,
                 ]
             }
         ]
-<<<<<<< HEAD
-        allowed_subfield_types.extend(super().get_allowed_field_types())
-=======
         allowed_subfield_types.extend(super().get_allowed_subfield_types())
->>>>>>> ee7ac5b3
         return allowed_subfield_types
 
 
@@ -319,24 +311,15 @@
         return allowed_values
 
     @classmethod
-<<<<<<< HEAD
     def get_allowed_field_types(cls) -> list[AllowedFieldTypes]:
         allowed_subfield_types: list[AllowedFieldTypes] = [
-=======
-    def get_allowed_subfield_types(cls) -> list[AllowedFieldTypes]:
-        allowed_subfield_types = [
->>>>>>> ee7ac5b3
             {
                 "parts": [
                     StatementItemPart,
                 ]
             }
         ]
-<<<<<<< HEAD
-        allowed_subfield_types.extend(super().get_allowed_field_types())
-=======
         allowed_subfield_types.extend(super().get_allowed_subfield_types())
->>>>>>> ee7ac5b3
         return allowed_subfield_types
 
 
@@ -380,24 +363,15 @@
         return name
 
     @classmethod
-<<<<<<< HEAD
-    def get_allowed_field_types(cls) -> list[AllowedFieldTypes]:
-        allowed_subfield_types: list[AllowedFieldTypes] = [
-=======
     def get_allowed_subfield_types(cls) -> list[AllowedFieldTypes]:
         allowed_subfield_types = [
->>>>>>> ee7ac5b3
             {
                 "parts": [
                     AssessmentObjectivePart,
                 ]
             }
         ]
-<<<<<<< HEAD
-        allowed_subfield_types.extend(super().get_allowed_field_types())
-=======
         allowed_subfield_types.extend(super().get_allowed_subfield_types())
->>>>>>> ee7ac5b3
         return allowed_subfield_types
 
 
@@ -427,13 +401,8 @@
         return name
 
     @classmethod
-<<<<<<< HEAD
-    def get_allowed_field_types(cls) -> list[AllowedFieldTypes]:
-        allowed_subfield_types: list[AllowedFieldTypes] = [
-=======
     def get_allowed_subfield_types(cls) -> list[AllowedFieldTypes]:
         allowed_subfield_types = [
->>>>>>> ee7ac5b3
             {
                 "parts": [
                     AssessmentObjectPart,
