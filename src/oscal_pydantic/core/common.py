# Common elements shared by all models:
# * Property
# * Link
# * Metadata
# * Back Matter

from __future__ import annotations
from datetime import datetime, timezone
from collections import Counter
import re

from . import base, datatypes, properties

from pydantic import (
    Field,
    model_validator,
)


class Link(base.OscalModel):
    # TODO: Implement Constraints (3)
    # MATCHES for .[@rel=('reference') and starts-with(@href,'#')]/@href: the target value must match the lexical form of the 'uri-reference' data type.
    # INDEX HAS KEY for .[@rel=('reference') and starts-with(@href,'#')]this value must correspond to a listing in the index index-back-matter-resource using a key constructed of key field(s) @href
    # MATCHES for .[@rel=('reference') and not(starts-with(@href,'#'))]/@href: the target value must match the lexical form of the 'uri' data type.

    href: datatypes.OscalUriReference = Field(
        description="""
            A resolvable URL reference to a resource.
        """,
    )
    rel: datatypes.OscalToken = Field(
        description="""
            Describes the type of relationship provided by the link. 
            This can be an indicator of the link's purpose.
        """
    )
    media_type: datatypes.OscalString | None = Field(
        description="""
            Specifies a media type as defined by the Internet Assigned 
            Numbers Authority (IANA) Media Types Registry.
        """,
        default=None,
    )
    text: datatypes.OscalMarkupLine | None = Field(
        description="""
            A textual label to associate with the link, which may be 
            used for presentation in a tool.
        """,
        default=None,
    )


class RevisionLink(Link):
    @classmethod
    def get_allowed_field_values(cls) -> list[base.AllowedValue]:
        allowed_values: list[base.AllowedValue] = [
            {
                "rel": [
                    datatypes.OscalToken("canonical"),
                    datatypes.OscalToken("alternate"),
                    datatypes.OscalToken("predecessor-version"),
                    datatypes.OscalToken("successor-version"),
                    datatypes.OscalToken("version-history"),
                ],
            }
        ]
        allowed_values.extend(super().get_allowed_field_values())
        return allowed_values


class Revision(base.OscalModel):
    # TODO: Implement Constraint (1)
    # ALLOWED VALUES for link/@rel

    # The value may be locally defined, or one of the following:

    # canonical: The link identifies the authoritative location for this file. Defined by RFC 6596.
    # alternate: The link identifies an alternative location or format for this file. Defined by the HTML Living Standard
    # predecessor-version: This link identifies a resource containing the predecessor version in the version history. Defined by RFC 5829.
    # successor-version: This link identifies a resource containing the predecessor version in the version history. Defined by RFC 5829.

    title: datatypes.OscalMarkupLine | None = Field(
        description="""
            A name given to the document revision, which may be used by a tool 
            for display and navigation.
        """,
        default=None,
    )
    published: datatypes.OscalDateTimeWithTimezone | None = Field(
        description="""
            The date and time the document was published. The date-time value must 
            be formatted according to RFC 3339 with full time and time zone included.
        """,
        default=None,
    )
    last_modified: datatypes.OscalDateTimeWithTimezone | None = Field(
        description="""
            The date and time the document was last modified. The date-time value must 
            be formatted according to RFC 3339 with full time and time zone included.
        """,
        default=None,
    )
    version: datatypes.OscalString = Field(
        description="""
            A string used to distinguish the current version of the document from other 
            previous (and future) versions.
        """,
    )
    oscal_version: datatypes.OscalString = Field(
        description="""
            The OSCAL model version the document was authored against.
        """,
    )
    props: list[properties.BaseProperty] | None = Field(
        description="""
            Properties permit the deployment and management of arbitrary controlled values, 
            within OSCAL objects. A property can be included for any purpose useful to an 
            application or implementation. Typically, properties will be used to sort, filter, 
            select, order, and arrange OSCAL content objects, to relate OSCAL objects to one 
            another, or to associate an OSCAL object to class hierarchies, taxonomies, or 
            external authorities. Thus, the lexical composition of properties may be constrained 
            by external processes to ensure consistency.

            Property allows for associated remarks that describe why the specific property 
            value was applied to the containing object, or the significance of the value in 
            the context of the containing object.
        """,
        default=None,
    )
    links: list[RevisionLink] | None = Field(
        description="""
            A reference to a local or remote resource.
        """,
        default=None,
    )
    remarks: datatypes.OscalMarkupMultiline | None = Field(
        description="""
            Additional commentary on the containing object.
        """,
        default=None,
    )

    @classmethod
    def get_allowed_subfield_types(cls) -> list[base.AllowedFieldTypes]:
        allowed_subfield_types = [
            {
                "props": [
                    properties.OscalMarkingProperty,
                ]
            }
        ]
        allowed_subfield_types.extend(super().get_allowed_subfield_types())
        return allowed_subfield_types


class DocumentID(base.OscalModel):
    scheme: datatypes.OscalUri | None = Field(
        description="""
            Qualifies the kind of document identifier using a URI. If the scheme is not provided 
            the value of the element will be interpreted as a string of characters.
            
            The value may be locally defined, or the following:

            http://www.doi.org/: A Digital Object Identifier (DOI); use is preferred, since this 
            allows for retrieval of a full bibliographic record.
        """,
        default=None,
    )
    identifier: datatypes.OscalString | None = Field(
        description="""
            This element is optional, but it will always have a valid value, as if it is missing 
            the value of "document-id" is assumed to be equal to the UUID of the root. This 
            requirement allows for document creators to retroactively link an update to the 
            original version, by providing a document-id on the new document that is equal to 
            the uuid of the original document.
        """,
        default=None,
    )


class Role(base.OscalModel):
    id: datatypes.OscalToken = Field(
        description="""
            A human-oriented, locally unique identifier with cross-instance scope that can be used 
            to reference this defined role elsewhere in this or other OSCAL instances. When 
            referenced from another OSCAL instance, the locally defined ID of the Role from the 
            imported OSCAL instance must be referenced in the context of the containing resource 
            (e.g., import, import-component-definition, import-profile, import-ssp or import-ap). 
            This ID should be assigned per-subject, which means it should be consistently used to 
            identify the same subject across revisions of the document.
        """,
    )
    title: datatypes.OscalMarkupLine = Field(
        description="""
            A name given to the role, which may be used by a tool for display and navigation.
        """,
    )
    short_name: datatypes.OscalString | None = Field(
        description="""
            A short common name, abbreviation, or acronym for the role.
        """,
        default=None,
    )
    description: datatypes.OscalMarkupMultiline | None = Field(
        description="""
            A summary of the role's purpose and associated responsibilities.
        """,
        default=None,
    )
    props: list[properties.BaseProperty] | None = Field(
        description="""
            An attribute, characteristic, or quality of the containing object expressed as a namespace 
            qualified name/value pair. The value of a property is a simple scalar value, which may be 
            expressed as a list of values.
        """,
        default=None,
    )
    links: list[Link] | None = Field(
        description="""
            A reference to a local or remote resource
        """,
        default=None,
    )
    remarks: datatypes.OscalMarkupMultiline | None = Field(
        description="""
            Additional commentary on the containing object.
        """,
        default=None,
    )

    @classmethod
    def get_allowed_field_types(cls) -> list[base.AllowedFieldTypes]:
        allowed_subfield_types = [{"props": [properties.OscalMarkingProperty]}]
        allowed_subfield_types.extend(super().get_allowed_field_types())
        return allowed_subfield_types


class Address(base.OscalModel):
    type: datatypes.OscalToken | None = Field(
        description="""
            Indicates the type of address.
        """,
        default=None,
    )
    addr_lines: list[datatypes.OscalString] | None = Field(
        description="""
            A list of Address Line: A single line of an address.       
        """,
        default=None,
    )
    city: datatypes.OscalString | None = Field(
        description="""
            City, town or geographical region for the mailing address.
        """,
        default=None,
    )
    state: datatypes.OscalString | None = Field(
        description="""
                State, province or analogous geographical region for mailing address
            """,
        default=None,
    )
    postal_code: datatypes.OscalString | None = Field(
        description="""
            Postal or ZIP code for mailing address
        """,
        default=None,
    )
    country: datatypes.OscalString | None = Field(
        description="""
            The ISO 3166-1 alpha-2 country code for the mailing address.
        """,
        default=None,
    )

    # TODO: This should be a field validator
    @model_validator(mode="after")
    def two_letter_country_code(self) -> Address:
        if self.country is not None and re.match("[A-Z]{2}", self.country) == None:
            raise ValueError("country string must have 2 letters")
        return self


class TelephoneNumber(base.OscalModel):
    """A class to represent a telephone number in OSCAL

    Attributes:
        type (datatype.String): the type of phone number
        number (datatype.String): the phone number
    """

    type: datatypes.OscalString | None = Field(
        description="""
                Indicates the type of phone number. 

                The value may be locally defined, or one of the following:

                home: A home phone number.
                office: An office phone number.
                mobile: A mobile phone number.
            """,
        default=None,
    )
    number: datatypes.OscalString | None = Field(
        description="""
            The phone number
        """,
        default=None,
    )

    @classmethod
    def get_allowed_values(cls) -> list[base.AllowedValue]:
        allowed_values: list[base.AllowedValue] = [
            {
                "ns": [
                    datatypes.OscalString("home"),
                    datatypes.OscalString("office"),
                    datatypes.OscalString("mobile"),
                ],
            },
        ]
        allowed_values.extend(super().get_allowed_values())
        return allowed_values


class Location(base.OscalModel):
    """# DESCRIPTION A location, with associated metadata that can be referenced.

    # Constraints (3)
    # ALLOWED VALUE for prop/@name

    # The value may be locally defined, or the following:

    # type: Characterizes the kind of location.
    # ALLOWED VALUE for prop[@name='type']/@value

    # The value may be locally defined, or the following:

    # data-center: A location that contains computing assets. A class can be used to indicate the sub-type of data-center as primary or alternate.
    # ALLOWED VALUES for prop[@name='type' and @value='data-center']/@class

    # The value may be locally defined, or one of the following:

    # primary: The location is a data-center used for normal operations.
    # alternate: The location is a data-center used for fail-over or backup operations.
    """

    uuid: datatypes.OscalUUID = Field(
        description="""
            A machine-oriented, globally unique identifier with cross-instance scope that can be 
            used to reference this defined location elsewhere in this or other OSCAL instances. 
            The locally defined UUID of the location can be used to reference the data item 
            locally or globally (e.g., from an importing OSCAL instance). This UUID should be 
            assigned per-subject, which means it should be consistently used to identify the same 
            subject across revisions of the document.
        """
    )
    title: datatypes.OscalMarkupLine | None = Field(
        description="""
            A name given to the location, which may be used by a tool for display and navigation.
        """,
        default=None,
    )
    address: Address = Field(
        description="""
            A postal Address for the location
        """,
    )
    email_addresses: list[datatypes.OscalEmail] | None = Field(
        description="""
            An email address as defined by RFC 5322 Section 3.4.1
        """,
        default=None,
    )
    telephone_numbers: list[TelephoneNumber] | None = Field(
        description="""
            A list of telephone numbers for the locations
        """,
        default=None,
    )
    urls: list[datatypes.OscalUri] | None = Field(
        description="""
            The uniform resource locator (URL) for a web site or Internet presence associated with 
            the location.
        """,
        default=None,
    )
    props: list[properties.BaseProperty] | None = Field(
        description="""
            An attribute, characteristic, or quality of the containing object expressed as a 
            namespace qualified name/value pair. The value of a property is a simple scalar value, 
            which may be expressed as a list of values.
        """,
        default=None,
    )
    links: list[Link] | None = Field(
        description="""
            A reference to a local or remote resource
        """,
        default=None,
    )
    remarks: datatypes.OscalMarkupMultiline | None = Field(
        description="""
            Additional commentary on the containing object.
        """,
        default=None,
    )

    @classmethod
    def get_allowed_field_types(cls) -> list[base.AllowedFieldTypes]:
        allowed_subfield_types = [{"props": [properties.OscalLocationProperty]}]
        allowed_subfield_types.extend(super().get_allowed_field_types())
        return allowed_subfield_types


class ExternalID(base.OscalModel):
    """An identifier for a person or organization using a designated scheme. e.g. an Open Researcher and Contributor ID (ORCID)

    Attributes:
        scheme (datatypes_annotated.OscalUri): Indicates the type of external identifier.
        id (datattypes.String): the ID of the party"""

    scheme: datatypes.OscalUri = Field(
        description="""
            Indicates the type of external identifier.
        """,
    )
    id: datatypes.OscalString | None = Field(
        description="""
            An identifier for a person or organization using a designated scheme. e.g. an Open Researcher and Contributor ID (ORCID)
        """,
        default=None,
    )


class Party(base.OscalModel):
    """A class representing an OSCAL Party

    Attributes:
        param name (param type): describe the param
    """

    uuid: datatypes.OscalUUID | None = Field(
        description="""
            A machine-oriented, globally unique identifier with cross-instance scope that can be 
            used to reference this defined party elsewhere in this or other OSCAL instances. The 
            locally defined UUID of the party can be used to reference the data item locally or 
            globally (e.g., from an importing OSCAL instance). This UUID should be assigned per-
            subject, which means it should be consistently used to identify the same subject 
            across revisions of the document.
        """,
        default=None,
    )
    type: datatypes.OscalString | None = Field(
        description="""
            A category describing the kind of party the object describes.

            Constraint (1)
            ALLOWED VALUES

            The value must be one of the following:

            person: An individual.
            organization: A group of individuals formed for a specific purpose.
        """,
        default=None,
    )
    name: datatypes.OscalString | None = Field(
        description="""
            The full name of the party. This is typically the legal name associated with the party.
        """,
        default=None,
    )
    short_name: datatypes.OscalString | None = Field(
        description="""
            A short common name, abbreviation, or acronym for the party.
        """,
        default=None,
    )
    external_ids: list[ExternalID] | None = Field(
        description="""
            An identifier for a person or organization using a designated scheme. e.g. an Open 
            Researcher and Contributor ID (ORCID)
        """,
        default=None,
    )
    props: list[properties.BaseProperty] | None = Field(
        description="""
            Additional properties related to the party
        """,
        default=None,
    )
    links: list[Link] | None = Field(
        description="""
            A list of references to local or remote resources.
        """,
        default=None,
    )
    email_addresses: list[datatypes.OscalEmail] | None = Field(
        description="""
            A list of email addresses
        """,
        default=None,
    )
    telephone_numbers: list[TelephoneNumber] | None = Field(
        description="""
            A list of telephone numbers
        """,
        default=None,
    )
    addresses: list[Address] | None = Field(
        description="""
            A list of postal addresses
        """,
        default=None,
    )
    location_uuids: list[datatypes.OscalUUID] | None = Field(
        description="""
            A list of identifier references to a location defined in the metadata section of this or another OSCAL document.
        """,
        default=None,
    )
    member_of_organizations: list[datatypes.OscalUUID] | None = Field(
        description="""
            A list of machine-oriented references to partise that this subject is associated with.
        """,
        default=None,
    )
    remarks: list[datatypes.OscalMarkupMultiline] | None = Field(
        description="""
            Additional commentary on the containing object.
        """,
        default=None,
    )

    @classmethod
<<<<<<< HEAD
    def get_allowed_field_types(cls) -> list[base.AllowedFieldTypes]:
        allowed_subfield_types = [{"props": [properties.OscalPartyProperty]}]
        allowed_subfield_types.extend(super().get_allowed_field_types())
=======
    def get_allowed_values(cls) -> list[base.AllowedValue]:
        allowed_values: list[base.AllowedValue] = [
            {
                "type": [
                    datatypes.OscalString("person"),
                    datatypes.OscalString("organization"),
                ],
            },
        ]
        allowed_values.extend(super().get_allowed_values())
        return allowed_values

    @classmethod
    def get_allowed_subfield_types(cls) -> list[base.AllowedFieldTypes]:
        allowed_subfield_types: list[base.AllowedFieldTypes] = [
            {
                "props": [
                    properties.OscalPartyProperty,
                ]
            }
        ]
        allowed_subfield_types.extend(super().get_allowed_subfield_types())
>>>>>>> ee7ac5b3
        return allowed_subfield_types


class ResponsibleParty(base.OscalModel):
    role_id: datatypes.OscalToken = Field(
        description="""
            A human-oriented identifier reference to roles served by the user
        """,
    )
    party_uuids: list[datatypes.OscalUUID] = Field(
        description="""
            A machine-oriented identifier reference to another party defined in metadata. 
            The UUID of the party in the source OSCAL instance is sufficient to reference the data 
            item locally or globally (e.g., in an imported OSCAL instance).
        """,
    )
    props: list[properties.BaseProperty] | None = Field(
        description="""
            An attribute, characteristic, or quality of the containing object expressed as a 
            namespace qualified name/value pair. The value of a property is a simple scalar value,
            which may be expressed as a list of values.
        """,
        default=None,
    )
    links: list[Link] | None = Field(
        description="""
            A reference to a local or remote resource
        """,
        default=None,
    )
    remarks: datatypes.OscalMarkupMultiline | None = Field(
        description="""
            Additional commentary on the containing object.
        """,
        default=None,
    )

    @classmethod
    def get_allowed_field_types(cls) -> list[base.AllowedFieldTypes]:
        allowed_subfield_types = [{"props": [properties.OscalMarkingProperty]}]
        allowed_subfield_types.extend(super().get_allowed_field_types())
        return allowed_subfield_types


class Action(base.OscalModel):
    uuid: datatypes.OscalUUID = Field(
        description="""
            A unique identifier that can be used to reference this defined action elsewhere in an OSCAL document. 
            A UUID should be consistently used for a given location across revisions of the document.
        """
    )
    date: datatypes.OscalDateTimeWithTimezone | None = Field(
        description="""
            The date and time when the action occurred.
        """,
        default=None,
    )
    type: datatypes.OscalToken = Field(
        description="""
            The type of action documented by the assembly, such as an approval.
        """,
    )
    system: datatypes.OscalUri = Field(
        description="""
            Specifies the action type system used.
        """
    )
    props: list[properties.BaseProperty] = Field(
        description="""
            An attribute, characteristic, or quality of the containing object expressed as a 
            namespace qualified name/value pair. The value of a property is a simple scalar value,
            which may be expressed as a list of values.
        """,
        default=None,
    )
    links: list[Link] | None = Field(
        description="""
            A reference to a local or remote resource, that has a specific relation to the containing object.
        """,
        default=None,
    )
    responsible_parties: list[ResponsibleParty] | None = Field(
        description="""
            A reference to a set of persons and/or organizations that have responsibility for performing the 
            referenced role in the context of the containing object.
        """,
        default=None,
    )
    remarks: datatypes.OscalMarkupMultiline | None = Field(
        description="""
            Additional commentary about the containing object.
        """
    )

    @classmethod
    def get_allowed_field_values(cls) -> list[base.AllowedValue]:
        allowed_values: list[base.AllowedValue] = [
            {
                "system": [
                    datatypes.OscalUri("http://csrc.nist.gov/ns/oscal"),
                ],
                "type": [
                    datatypes.OscalToken("approval"),
                    datatypes.OscalToken("request-changes"),
                ],
            }
        ]
        allowed_values.extend(super().get_allowed_field_values())
        return allowed_values

    @classmethod
    def get_allowed_field_types(cls) -> list[base.AllowedFieldTypes]:
        allowed_subfield_types = [{"props": [properties.OscalMarkingProperty]}]
        allowed_subfield_types.extend(super().get_allowed_field_types())
        return allowed_subfield_types


class Metadata(base.OscalModel):
    title: datatypes.OscalMarkupLine = Field(
        description="""
            A name given to the document, which may be used by a tool for display and navigation.
        """,
    )
    published: datatypes.OscalDateTimeWithTimezone | None = Field(
        description="""
            The date and time the document was published.
        """,
        default=None,
    )
    last_modified: datatypes.OscalDateTimeWithTimezone = Field(
        description="""
            Last Modified Timestamp. If no value is provided, the current time will be inserted.
        """,
        default=datetime.now(tz=timezone.utc).isoformat(),
    )
    version: datatypes.OscalString = Field(
        description="""
            The OSCAL model version the document was authored against. Defaults to 1.0.6
        """,
    )
    oscal_version: datatypes.OscalString = Field(
        description="""
            The OSCAL model version the document was authored against. Defaults to 1.0.6
        """,
    )
    revisions: list[Revision] | None = Field(
        description="""
            An entry in a sequential list of revisions to the containing document in reverse 
            chronological order (i.e., most recent previous revision first).
        """,
        default=None,
    )
    document_ids: list[DocumentID] | None = Field(
        description="""
            A document identifier qualified by an identifier scheme. A document identifier 
            provides a globally unique identifier with a cross-instance scope that is used 
            for a group of documents that are to be treated as different versions of the 
            same document. If this element does not appear, or if the value of this element 
            is empty, the value of "document-id" is equal to the value of the "uuid" flag of 
            the top-level root element.
        """,
        default=None,
    )
    props: list[properties.BaseProperty] | None = Field(
        description="""
            An attribute, characteristic, or quality of the containing object expressed as a 
            namespace qualified name/value pair. The value of a property is a simple scalar 
            value, which may be expressed as a list of values.
        """,
        default=None,
    )
    links: list[Link] | None = Field(
        description="""
            A reference to a local or remote resource
        """,
        default=None,
    )
    roles: list[Role] | None = Field(
        description="""
            Defines a function assumed or expected to be assumed by a party in a specific situation.
        """,
        default=None,
    )
    locations: list[Location] | None = Field(
        description="""
            A list of locations, with associated metadata that can be referenced.
        """,
        default=None,
    )
    parties: list[Party] | None = Field(
        description="""
            A list of responsible entities, each of which is either a person or an organization.
        """,
        default=None,
    )
    responsible_parties: list[ResponsibleParty] | None = Field(
        description="""
            A reference to a set of organizations or persons that have responsibility for 
            performing a referenced role in the context of the containing object.
        """,
        default=None,
    )
    actions: list[Action] | None = Field(
        description="""
            An action applied by a role within a given party to the content.
        """,
        default=None,
    )
    remarks: datatypes.OscalMarkupMultiline | None = Field(
        description="""
            Additional commentary on the containing object.
        """,
        default=None,
    )

    @model_validator(mode="after")
    def validate_metadata(self) -> Metadata:
        # Check that the every role-id and party-id provided in responsible-party corresponds to a defined role or party respectively
        if self.responsible_parties is not None:
            if self.parties is None or self.roles is None:
                raise ValueError(
                    "Responsible Parties defined, but no Roles defined or no Parties defined"
                )
            for party in self.responsible_parties:
                if party.role_id not in [role.id for role in self.roles]:
                    raise ValueError(f"Role ID for {party} not found in roles")

                party_uuids_from_parties = [party.uuid for party in self.parties]
                for uuid in party.party_uuids:
                    if uuid not in party_uuids_from_parties:
                        raise ValueError(f"Party UUID {uuid} not present in parties")
        return self

    @classmethod
<<<<<<< HEAD
    def get_allowed_field_types(cls) -> list[base.AllowedFieldTypes]:
        allowed_subfield_types = [{"props": [properties.OscalMetadataProperty]}]
        allowed_subfield_types.extend(super().get_allowed_field_types())
=======
    def get_allowed_subfield_types(cls) -> list[base.AllowedFieldTypes]:
        allowed_subfield_types = [
            {
                "props": [
                    properties.OscalMetadataProperty,
                ]
            }
        ]
        allowed_subfield_types.extend(super().get_allowed_subfield_types())
>>>>>>> ee7ac5b3
        return allowed_subfield_types


class Citation(base.OscalModel):
    text: datatypes.OscalMarkupLine = Field(
        description="""
            A line of citation text.
        """,
    )
    props: list[properties.BaseProperty] | None = Field(
        description="""
            An optional list of attributes, characteristics, or qualities of the containing object 
            expressed as a namespace qualified name/value pair. The value of a property is a simple 
            scalar value, which may be expressed as a list of values.
        """,
        default=None,
    )
    links: list[Link] | None = Field(
        description="""
            An optional list of references to a local or remote resource.
        """,
        default=None,
    )

    @classmethod
<<<<<<< HEAD
    def get_allowed_field_types(cls) -> list[base.AllowedFieldTypes]:
        allowed_subfield_types = [{"props": [properties.OscalMarkingProperty]}]
        allowed_subfield_types.extend(super().get_allowed_field_types())
=======
    def get_allowed_subfield_types(cls) -> list[base.AllowedFieldTypes]:
        allowed_subfield_types = [
            {
                "props": [
                    properties.OscalMarkingProperty,
                ]
            }
        ]
        allowed_subfield_types.extend(super().get_allowed_subfield_types())
>>>>>>> ee7ac5b3
        return allowed_subfield_types


class Hash(base.OscalModel):
    algorithm: datatypes.OscalString | None = Field(
        description="""
            Method by which a hash is derived

            Remarks
            Any other value used MUST be a value defined in the W3C XML Security Algorithm Cross-
            Reference Digest Methods (W3C, April 2013) or RFC 6931 Section 2.1.5 New SHA Functions.

            Constraint (1)
            ALLOWED VALUES

            The value may be locally defined, or one of the following:

            SHA-224: The SHA-224 algorithm as defined by NIST FIPS 180-4.
            SHA-256: The SHA-256 algorithm as defined by NIST FIPS 180-4.
            SHA-384: The SHA-384 algorithm as defined by NIST FIPS 180-4.
            SHA-512: The SHA-512 algorithm as defined by NIST FIPS 180-4.
            SHA3-224: The SHA3-224 algorithm as defined by NIST FIPS 202.
            SHA3-256: The SHA3-256 algorithm as defined by NIST FIPS 202.
            SHA3-384: The SHA3-384 algorithm as defined by NIST FIPS 202.
            SHA3-512: The SHA3-512 algorithm as defined by NIST FIPS 202.
        """,
        default=None,
        pattern="^SHA3?-(224|256|384|512)$",
    )
    value: datatypes.OscalString | None = Field(
        description="""
            The value of the hash
        """,
        default=None,
    )

    def value_is_hex(self) -> bool:
        # Quick trick to check if a string is only HEX - try to convert it to an int.
        # If it doesn't work, there's a bad character in there.
        if self.value is not None:
            try:
                int(self.value, 16)
                return True
            except ValueError:
                return False
        else:
            return False

    @model_validator(mode="after")
    def validate_hash_for_algorithm(self) -> Hash:
        if self.algorithm is None and self.value is None:
            # No value and no algorithm is okay
            return self
        elif self.algorithm is not None and self.value is None:
            # Any algorithm must have some value
            raise ValueError("Hash Algorithm specified without a Hash Value")
        elif self.algorithm is None and self.value is not None:
            # Any algorithm must have some value
            raise ValueError("Hash Value specified without a Hash Algorithm")
        elif self.algorithm is not None and self.value is not None:
            if self.algorithm == "SHA-224" or self.algorithm == "SHA3-224":
                if len(self.value) == 28 and self.value_is_hex():
                    return self
                else:
                    raise ValueError(
                        "Hash value length or contents do not match algorithm"
                    )
            elif self.algorithm == "SHA-256" or self.algorithm == "SHA3-256":
                if len(self.value) == 32 and self.value_is_hex():
                    return self
                else:
                    raise ValueError(
                        "Hash value length or contents do not match algorithm"
                    )
            elif self.algorithm == "SHA-384" or self.algorithm == "SHA3-384":
                if len(self.value) == 48 and self.value_is_hex():
                    return self
                else:
                    raise ValueError(
                        "Hash value length or contents do not match algorithm"
                    )
            elif self.algorithm == "SHA-512" or self.algorithm == "SHA3-512":
                if len(self.value) == 64 and self.value_is_hex():
                    return self
                else:
                    raise ValueError(
                        "Hash value length or contents do not match algorithm"
                    )
            else:
                # Unrecognized Hash Algorithm and value - we have to assume they're okay
                return self
        else:
            # Not sure if there's any way get here, but pylance is complaining about a missing return value
            return self


class ResourceLink(base.OscalModel):
    href: datatypes.OscalUriReference = Field(
        description="""
            A resolvable URI reference to a resource.
        """,
    )
    media_type: datatypes.OscalString | None = Field(
        description="""
            Specifies a media type as defined by the Internet Assigned Numbers Authority (IANA) 
            Media Types Registry.
        """,
        default=None,
    )
    hashes: list[Hash] | None = Field(
        description="""
            description
        """,
        default=None,
    )


class Base64(base.OscalModel):
    filename: datatypes.OscalUriReference | None = Field(
        description="""
            Name of the file before it was encoded as Base64 to be embedded in a resource. This is 
            the name that will be assigned to the file when the file is decoded.
        """,
        default=None,
    )
    media_type: datatypes.OscalString | None = Field(
        description="""
            Specifies a media type as defined by the Internet Assigned Numbers Authority (IANA) 
            Media Types Registry.
        """,
        default=None,
    )
    value: datatypes.OscalBase64Binary | None = Field(
        description="""
            The Base64 encoded file.
        """,
        min_length=1,
        default=None,
    )


class Resource(base.OscalModel):
    uuid: datatypes.OscalUUID = Field(
        description="""
            A machine-oriented, globally unique identifier with cross-instance scope that can be 
            used to reference this defined resource elsewhere in this or other OSCAL instances. 
            This UUID should be assigned per-subject, which means it should be consistently used 
            to identify the same subject across revisions of the document.
        """,
    )
    title: datatypes.OscalMarkupLine | None = Field(
        description="""
            A name given to the resource, which may be used by a tool for display and navigation.
        """,
        default=None,
    )
    description: datatypes.OscalMarkupMultiline | None = Field(
        description="""
            A short summary of the resource used to indicate the purpose of the resource.
        """,
        default=None,
    )
    props: list[properties.BaseProperty] | None = Field(
        description="""
            An optional list of properties associated with the resource.
        """,
        default=None,
    )
    document_ids: list[DocumentID] | None = Field(
        description="""
            An optional list of document Identifiers associated with the resource
        """,
        default=None,
    )
    citation: Citation | None = Field(
        description="""
            A citation consisting of end note text and optional structured bibliographic data.
        """,
        default=None,
    )
    rlinks: list[ResourceLink] | None = Field(
        description="""
            An optional list of pointers to an external resource with an optional hash for 
            verification and change detection.
        """,
        default=None,
    )
    base64: list[Base64] | None = Field(
        description="""
            A resource encoded in Base64 and embedded in the document
        """,
        default=None,
    )
    remarks: datatypes.OscalMarkupMultiline | None = Field(
        description="""
            Additional commentary on the containing object.
        """,
        default=None,
    )

    @model_validator(mode="after")
    def unique_rlink(self) -> Resource:
        if self.rlinks is not None:
            links_counter = Counter([rlink.href for rlink in self.rlinks])
            duplicates = [item for item, count in links_counter.items() if count > 1]
            if len(duplicates) > 0:
                raise ValueError("Duplicate rlinks in %s: %s", self.uuid, duplicates)
        return self

    @model_validator(mode="after")
    def unique_base64(self) -> Resource:
        if self.base64 is not None:
            b64_counter = Counter([b64.value for b64 in self.base64])
            duplicates = [item for item, count in b64_counter.items() if count > 1]
            if len(duplicates) > 0:
                raise ValueError("Duplicate base64 items in %s", self.uuid)
        return self

    @classmethod
    def get_allowed_field_types(cls) -> list[base.AllowedFieldTypes]:
        allowed_subfield_types = [
            {
                "props": [
                    properties.OscalResourceProperty,
                    properties.OscalMarkingProperty,
                ]
            }
        ]
        allowed_subfield_types.extend(super().get_allowed_field_types())
        return allowed_subfield_types


class BackMatter(base.OscalModel):
    resources: list[Resource] | None = Field(
        description="""
            A collection of resources, which may be included directly or by reference.
        """,
        default=None,
    )<|MERGE_RESOLUTION|>--- conflicted
+++ resolved
@@ -534,11 +534,6 @@
     )
 
     @classmethod
-<<<<<<< HEAD
-    def get_allowed_field_types(cls) -> list[base.AllowedFieldTypes]:
-        allowed_subfield_types = [{"props": [properties.OscalPartyProperty]}]
-        allowed_subfield_types.extend(super().get_allowed_field_types())
-=======
     def get_allowed_values(cls) -> list[base.AllowedValue]:
         allowed_values: list[base.AllowedValue] = [
             {
@@ -561,7 +556,6 @@
             }
         ]
         allowed_subfield_types.extend(super().get_allowed_subfield_types())
->>>>>>> ee7ac5b3
         return allowed_subfield_types
 
 
@@ -796,11 +790,6 @@
         return self
 
     @classmethod
-<<<<<<< HEAD
-    def get_allowed_field_types(cls) -> list[base.AllowedFieldTypes]:
-        allowed_subfield_types = [{"props": [properties.OscalMetadataProperty]}]
-        allowed_subfield_types.extend(super().get_allowed_field_types())
-=======
     def get_allowed_subfield_types(cls) -> list[base.AllowedFieldTypes]:
         allowed_subfield_types = [
             {
@@ -810,7 +799,6 @@
             }
         ]
         allowed_subfield_types.extend(super().get_allowed_subfield_types())
->>>>>>> ee7ac5b3
         return allowed_subfield_types
 
 
@@ -836,11 +824,6 @@
     )
 
     @classmethod
-<<<<<<< HEAD
-    def get_allowed_field_types(cls) -> list[base.AllowedFieldTypes]:
-        allowed_subfield_types = [{"props": [properties.OscalMarkingProperty]}]
-        allowed_subfield_types.extend(super().get_allowed_field_types())
-=======
     def get_allowed_subfield_types(cls) -> list[base.AllowedFieldTypes]:
         allowed_subfield_types = [
             {
@@ -850,7 +833,6 @@
             }
         ]
         allowed_subfield_types.extend(super().get_allowed_subfield_types())
->>>>>>> ee7ac5b3
         return allowed_subfield_types
 
 
